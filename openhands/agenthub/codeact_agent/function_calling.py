"""This file contains the function calling implementation for different actions.

This is similar to the functionality of `CodeActResponseParser`.
"""

import json

from browsergym.core.action.highlevel import HighLevelActionSet
from litellm import (
    ChatCompletionToolParam,
    ChatCompletionToolParamFunctionChunk,
    ModelResponse,
)

from openhands.core.logger import openhands_logger as logger
from openhands.events.action import (
    Action,
    AgentDelegateAction,
    AgentFinishAction,
    BrowseInteractiveAction,
    CmdRunAction,
    FileEditAction,
    IPythonRunCellAction,
    MessageAction,
)
from openhands.events.tool import ToolCallMetadata

<<<<<<< HEAD
SYSTEM_PROMPT = """
You are a helpful assistant that can interact with a computer to solve tasks.
You also observe user actions, like "User has edited a file", and
infer the user's long-term intentons based on these edits.
If you think you can help the user finish the task at hand,
you should offer a suggestion as to how you can
help, and wait for the user to confirm.

<IMPORTANT>
* If user provides a path, you should NOT assume it's relative to the current working directory. Instead, you should explore the file system to find the file before working on it.
</IMPORTANT>
"""

=======
>>>>>>> 00ffc33d
_BASH_DESCRIPTION = """Execute a bash command in the terminal.
* Long running commands: For commands that may run indefinitely, it should be run in the background and the output should be redirected to a file, e.g. command = `python3 app.py > server.log 2>&1 &`.
* Interactive: If a bash command returns exit code `-1`, this means the process is not yet finished. The assistant must then send a second call to terminal with an empty `command` (which will retrieve any additional logs), or it can send additional text (set `command` to the text) to STDIN of the running process, or it can send command=`ctrl+c` to interrupt the process.
* Timeout: If a command execution result says "Command timed out. Sending SIGINT to the process", the assistant should retry running the command in the background.
"""

CmdRunTool = ChatCompletionToolParam(
    type='function',
    function=ChatCompletionToolParamFunctionChunk(
        name='execute_bash',
        description=_BASH_DESCRIPTION,
        parameters={
            'type': 'object',
            'properties': {
                'command': {
                    'type': 'string',
                    'description': 'The bash command to execute. Can be empty to view additional logs when previous exit code is `-1`. Can be `ctrl+c` to interrupt the currently running process.',
                },
            },
            'required': ['command'],
        },
    ),
)

_IPYTHON_DESCRIPTION = """Run a cell of Python code in an IPython environment.
* The assistant should define variables and import packages before using them.
* The variable defined in the IPython environment will not be available outside the IPython environment (e.g., in terminal).
"""

IPythonTool = ChatCompletionToolParam(
    type='function',
    function=ChatCompletionToolParamFunctionChunk(
        name='execute_ipython_cell',
        description=_IPYTHON_DESCRIPTION,
        parameters={
            'type': 'object',
            'properties': {
                'code': {
                    'type': 'string',
                    'description': 'The Python code to execute. Supports magic commands like %pip.',
                },
            },
            'required': ['code'],
        },
    ),
)

_FILE_EDIT_DESCRIPTION = """Edit a file.
* The assistant can edit files by specifying the file path and providing a draft of the new file content.
* The draft content doesn't need to be exactly the same as the existing file; the assistant may skip unchanged lines using comments like `# unchanged` to indicate unchanged sections.
* IMPORTANT: For large files (e.g., > 300 lines), specify the range of lines to edit using `start` and `end` (1-indexed, inclusive). The range should be smaller than 300 lines.
* To append to a file, set both `start` and `end` to `-1`.
* If the file doesn't exist, a new file will be created with the provided content.

**Example 1: general edit for short files**
For example, given an existing file `/path/to/file.py` that looks like this:
(this is the end of the file)
1|class MyClass:
2|    def __init__(self):
3|        self.x = 1
4|        self.y = 2
5|        self.z = 3
6|
7|print(MyClass().z)
8|print(MyClass().x)
(this is the end of the file)

The assistant wants to edit the file to look like this:
(this is the end of the file)
1|class MyClass:
2|    def __init__(self):
3|        self.x = 1
4|        self.y = 2
5|
6|print(MyClass().y)
(this is the end of the file)

The assistant may produce an edit action like this:
path="/path/to/file.txt" start=1 end=-1
content=```
class MyClass:
    def __init__(self):
        # no changes before
        self.y = 2
        # self.z is removed

# MyClass().z is removed
print(MyClass().y)
```

**Example 2: append to file for short files**
For example, given an existing file `/path/to/file.py` that looks like this:
(this is the end of the file)
1|class MyClass:
2|    def __init__(self):
3|        self.x = 1
4|        self.y = 2
5|        self.z = 3
6|
7|print(MyClass().z)
8|print(MyClass().x)
(this is the end of the file)

To append the following lines to the file:
```python
print(MyClass().y)
```

The assistant may produce an edit action like this:
path="/path/to/file.txt" start=-1 end=-1
content=```
print(MyClass().y)
```

**Example 3: edit for long files**

Given an existing file `/path/to/file.py` that looks like this:
(1000 more lines above)
1001|class MyClass:
1002|    def __init__(self):
1003|        self.x = 1
1004|        self.y = 2
1005|        self.z = 3
1006|
1007|print(MyClass().z)
1008|print(MyClass().x)
(2000 more lines below)

The assistant wants to edit the file to look like this:

(1000 more lines above)
1001|class MyClass:
1002|    def __init__(self):
1003|        self.x = 1
1004|        self.y = 2
1005|
1006|print(MyClass().y)
(2000 more lines below)

The assistant may produce an edit action like this:
path="/path/to/file.txt" start=1001 end=1008
content=```
class MyClass:
    def __init__(self):
        # no changes before
        self.y = 2
        # self.z is removed

# MyClass().z is removed
print(MyClass().y)
```
"""

LLMBasedFileEditTool = ChatCompletionToolParam(
    type='function',
    function=ChatCompletionToolParamFunctionChunk(
        name='edit_file',
        description=_FILE_EDIT_DESCRIPTION,
        parameters={
            'type': 'object',
            'properties': {
                'path': {
                    'type': 'string',
                    'description': 'The absolute path to the file to be edited.',
                },
                'new_content_draft': {
                    'type': 'string',
                    'description': 'A draft of the new content for the file being edited. Note that the assistant may skip unchanged lines.',
                },
                'start': {
                    'type': 'integer',
                    'description': 'The starting line number for the edit (1-indexed, inclusive). Default is 1.',
                },
                'end': {
                    'type': 'integer',
                    'description': 'The ending line number for the edit (1-indexed, inclusive). Default is -1 (end of file).',
                },
            },
            'required': ['path', 'content'],
        },
    ),
)

_STR_REPLACE_EDITOR_DESCRIPTION = """Custom editing tool for viewing, creating and editing files
* State is persistent across command calls and discussions with the user
* If `path` is a file, `view` displays the result of applying `cat -n`. If `path` is a directory, `view` lists non-hidden files and directories up to 2 levels deep
* The `create` command cannot be used if the specified `path` already exists as a file
* If a `command` generates a long output, it will be truncated and marked with `<response clipped>`
* The `undo_edit` command will revert the last edit made to the file at `path`

Notes for using the `str_replace` command:
* The `old_str` parameter should match EXACTLY one or more consecutive lines from the original file. Be mindful of whitespaces!
* If the `old_str` parameter is not unique in the file, the replacement will not be performed. Make sure to include enough context in `old_str` to make it unique
* The `new_str` parameter should contain the edited lines that should replace the `old_str`
"""

StrReplaceEditorTool = ChatCompletionToolParam(
    type='function',
    function=ChatCompletionToolParamFunctionChunk(
        name='str_replace_editor',
        description=_STR_REPLACE_EDITOR_DESCRIPTION,
        parameters={
            'type': 'object',
            'properties': {
                'command': {
                    'description': 'The commands to run. Allowed options are: `view`, `create`, `str_replace`, `insert`, `undo_edit`.',
                    'enum': ['view', 'create', 'str_replace', 'insert', 'undo_edit'],
                    'type': 'string',
                },
                'path': {
                    'description': 'Absolute path to file or directory, e.g. `/workspace/file.py` or `/workspace`.',
                    'type': 'string',
                },
                'file_text': {
                    'description': 'Required parameter of `create` command, with the content of the file to be created.',
                    'type': 'string',
                },
                'old_str': {
                    'description': 'Required parameter of `str_replace` command containing the string in `path` to replace.',
                    'type': 'string',
                },
                'new_str': {
                    'description': 'Optional parameter of `str_replace` command containing the new string (if not given, no string will be added). Required parameter of `insert` command containing the string to insert.',
                    'type': 'string',
                },
                'insert_line': {
                    'description': 'Required parameter of `insert` command. The `new_str` will be inserted AFTER the line `insert_line` of `path`.',
                    'type': 'integer',
                },
                'view_range': {
                    'description': 'Optional parameter of `view` command when `path` points to a file. If none is given, the full file is shown. If provided, the file will be shown in the indicated line number range, e.g. [11, 12] will show lines 11 and 12. Indexing at 1 to start. Setting `[start_line, -1]` shows all lines from `start_line` to the end of the file.',
                    'items': {'type': 'integer'},
                    'type': 'array',
                },
            },
            'required': ['command', 'path'],
        },
    ),
)

# from browsergym/core/action/highlevel.py
_browser_action_space = HighLevelActionSet(
    subsets=['bid', 'nav'],
    strict=False,  # less strict on the parsing of the actions
    multiaction=True,  # enable to agent to take multiple actions at once
)


_BROWSER_DESCRIPTION = """Interact with the browser using Python code.

See the description of "code" parameter for more details.

Multiple actions can be provided at once, but will be executed sequentially without any feedback from the page.
More than 2-3 actions usually leads to failure or unexpected behavior. Example:
fill('a12', 'example with "quotes"')
click('a51')
click('48', button='middle', modifiers=['Shift'])
"""

_BROWSER_TOOL_DESCRIPTION = """
The following 15 functions are available. Nothing else is supported.

goto(url: str)
    Description: Navigate to a url.
    Examples:
        goto('http://www.example.com')

go_back()
    Description: Navigate to the previous page in history.
    Examples:
        go_back()

go_forward()
    Description: Navigate to the next page in history.
    Examples:
        go_forward()

noop(wait_ms: float = 1000)
    Description: Do nothing, and optionally wait for the given time (in milliseconds).
    You can use this to get the current page content and/or wait for the page to load.
    Examples:
        noop()

        noop(500)

scroll(delta_x: float, delta_y: float)
    Description: Scroll horizontally and vertically. Amounts in pixels, positive for right or down scrolling, negative for left or up scrolling. Dispatches a wheel event.
    Examples:
        scroll(0, 200)

        scroll(-50.2, -100.5)

fill(bid: str, value: str)
    Description: Fill out a form field. It focuses the element and triggers an input event with the entered text. It works for <input>, <textarea> and [contenteditable] elements.
    Examples:
        fill('237', 'example value')

        fill('45', 'multi-line\nexample')

        fill('a12', 'example with "quotes"')

select_option(bid: str, options: str | list[str])
    Description: Select one or multiple options in a <select> element. You can specify option value or label to select. Multiple options can be selected.
    Examples:
        select_option('a48', 'blue')

        select_option('c48', ['red', 'green', 'blue'])

click(bid: str, button: Literal['left', 'middle', 'right'] = 'left', modifiers: list[typing.Literal['Alt', 'Control', 'ControlOrMeta', 'Meta', 'Shift']] = [])
    Description: Click an element.
    Examples:
        click('a51')

        click('b22', button='right')

        click('48', button='middle', modifiers=['Shift'])

dblclick(bid: str, button: Literal['left', 'middle', 'right'] = 'left', modifiers: list[typing.Literal['Alt', 'Control', 'ControlOrMeta', 'Meta', 'Shift']] = [])
    Description: Double click an element.
    Examples:
        dblclick('12')

        dblclick('ca42', button='right')

        dblclick('178', button='middle', modifiers=['Shift'])

hover(bid: str)
    Description: Hover over an element.
    Examples:
        hover('b8')

press(bid: str, key_comb: str)
    Description: Focus the matching element and press a combination of keys. It accepts the logical key names that are emitted in the keyboardEvent.key property of the keyboard events: Backquote, Minus, Equal, Backslash, Backspace, Tab, Delete, Escape, ArrowDown, End, Enter, Home, Insert, PageDown, PageUp, ArrowRight, ArrowUp, F1 - F12, Digit0 - Digit9, KeyA - KeyZ, etc. You can alternatively specify a single character you'd like to produce such as "a" or "#". Following modification shortcuts are also supported: Shift, Control, Alt, Meta, ShiftLeft, ControlOrMeta. ControlOrMeta resolves to Control on Windows and Linux and to Meta on macOS.
    Examples:
        press('88', 'Backspace')

        press('a26', 'ControlOrMeta+a')

        press('a61', 'Meta+Shift+t')

focus(bid: str)
    Description: Focus the matching element.
    Examples:
        focus('b455')

clear(bid: str)
    Description: Clear the input field.
    Examples:
        clear('996')

drag_and_drop(from_bid: str, to_bid: str)
    Description: Perform a drag & drop. Hover the element that will be dragged. Press left mouse button. Move mouse to the element that will receive the drop. Release left mouse button.
    Examples:
        drag_and_drop('56', '498')

upload_file(bid: str, file: str | list[str])
    Description: Click an element and wait for a "filechooser" event, then select one or multiple input files for upload. Relative file paths are resolved relative to the current working directory. An empty list clears the selected files.
    Examples:
        upload_file('572', '/home/user/my_receipt.pdf')

        upload_file('63', ['/home/bob/Documents/image.jpg', '/home/bob/Documents/file.zip'])
"""


for _, action in _browser_action_space.action_set.items():
    assert (
        action.signature in _BROWSER_TOOL_DESCRIPTION
    ), f'Browser description mismatch. Please double check if the BrowserGym updated their action space.\n\nAction: {action.signature}'
    assert (
        action.description in _BROWSER_TOOL_DESCRIPTION
    ), f'Browser description mismatch. Please double check if the BrowserGym updated their action space.\n\nAction: {action.description}'

BrowserTool = ChatCompletionToolParam(
    type='function',
    function=ChatCompletionToolParamFunctionChunk(
        name='browser',
        description=_BROWSER_DESCRIPTION,
        parameters={
            'type': 'object',
            'properties': {
                'code': {
                    'type': 'string',
                    'description': (
                        'The Python code that interacts with the browser.\n'
                        + _BROWSER_TOOL_DESCRIPTION
                    ),
                }
            },
            'required': ['code'],
        },
    ),
)

_FINISH_DESCRIPTION = """Finish the interaction when the task is complete OR if the assistant cannot proceed further with the task."""

FinishTool = ChatCompletionToolParam(
    type='function',
    function=ChatCompletionToolParamFunctionChunk(
        name='finish',
        description=_FINISH_DESCRIPTION,
    ),
)


def combine_thought(action: Action, thought: str) -> Action:
    if not hasattr(action, 'thought'):
        return action
    if thought:
        action.thought = thought
    return action


def response_to_actions(response: ModelResponse) -> list[Action]:
    actions: list[Action] = []
    assert len(response.choices) == 1, 'Only one choice is supported for now'
    assistant_msg = response.choices[0].message
    if assistant_msg.tool_calls:
        # Check if there's assistant_msg.content. If so, add it to the thought
        thought = ''
        if isinstance(assistant_msg.content, str):
            thought = assistant_msg.content
        elif isinstance(assistant_msg.content, list):
            for msg in assistant_msg.content:
                if msg['type'] == 'text':
                    thought += msg['text']

        # Process each tool call to OpenHands action
        for i, tool_call in enumerate(assistant_msg.tool_calls):
            action: Action
            try:
                arguments = json.loads(tool_call.function.arguments)
            except json.decoder.JSONDecodeError as e:
                raise RuntimeError(
                    f'Failed to parse tool call arguments: {tool_call.function.arguments}'
                ) from e
            if tool_call.function.name == 'execute_bash':
                action = CmdRunAction(**arguments)
            elif tool_call.function.name == 'execute_ipython_cell':
                action = IPythonRunCellAction(**arguments)
            elif tool_call.function.name == 'delegate_to_browsing_agent':
                action = AgentDelegateAction(
                    agent='BrowsingAgent',
                    inputs=arguments,
                )
            elif tool_call.function.name == 'finish':
                action = AgentFinishAction()
            elif tool_call.function.name == 'edit_file':
                action = FileEditAction(**arguments)
            elif tool_call.function.name == 'str_replace_editor':
                # We implement this in agent_skills, which can be used via Jupyter
                # convert tool_call.function.arguments to kwargs that can be passed to file_editor
                code = f'print(file_editor(**{arguments}))'
                logger.debug(
                    f'TOOL CALL: str_replace_editor -> file_editor with code: {code}'
                )
                action = IPythonRunCellAction(code=code, include_extra=False)
            elif tool_call.function.name == 'browser':
                action = BrowseInteractiveAction(browser_actions=arguments['code'])
            else:
                raise RuntimeError(f'Unknown tool call: {tool_call.function.name}')

            # We only add thought to the first action
            if i == 0:
                action = combine_thought(action, thought)
            # Add metadata for tool calling
            action.tool_call_metadata = ToolCallMetadata(
                tool_call_id=tool_call.id,
                function_name=tool_call.function.name,
                model_response=response,
                total_calls_in_response=len(assistant_msg.tool_calls),
            )
            actions.append(action)
    else:
        actions.append(
            MessageAction(content=assistant_msg.content, wait_for_response=True)
        )

    assert len(actions) >= 1
    return actions


def get_tools(
    codeact_enable_browsing: bool = False,
    codeact_enable_llm_editor: bool = False,
    codeact_enable_jupyter: bool = False,
) -> list[ChatCompletionToolParam]:
    tools = [CmdRunTool, FinishTool]
    if codeact_enable_browsing:
        tools.append(BrowserTool)
    if codeact_enable_jupyter:
        tools.append(IPythonTool)
    if codeact_enable_llm_editor:
        tools.append(LLMBasedFileEditTool)
    else:
        tools.append(StrReplaceEditorTool)
    return tools<|MERGE_RESOLUTION|>--- conflicted
+++ resolved
@@ -25,22 +25,6 @@
 )
 from openhands.events.tool import ToolCallMetadata
 
-<<<<<<< HEAD
-SYSTEM_PROMPT = """
-You are a helpful assistant that can interact with a computer to solve tasks.
-You also observe user actions, like "User has edited a file", and
-infer the user's long-term intentons based on these edits.
-If you think you can help the user finish the task at hand,
-you should offer a suggestion as to how you can
-help, and wait for the user to confirm.
-
-<IMPORTANT>
-* If user provides a path, you should NOT assume it's relative to the current working directory. Instead, you should explore the file system to find the file before working on it.
-</IMPORTANT>
-"""
-
-=======
->>>>>>> 00ffc33d
 _BASH_DESCRIPTION = """Execute a bash command in the terminal.
 * Long running commands: For commands that may run indefinitely, it should be run in the background and the output should be redirected to a file, e.g. command = `python3 app.py > server.log 2>&1 &`.
 * Interactive: If a bash command returns exit code `-1`, this means the process is not yet finished. The assistant must then send a second call to terminal with an empty `command` (which will retrieve any additional logs), or it can send additional text (set `command` to the text) to STDIN of the running process, or it can send command=`ctrl+c` to interrupt the process.
