--- conflicted
+++ resolved
@@ -805,67 +805,7 @@
             f'Cannot parse config from toml, toml values have not been applied.\nError: {e}',
             exc_info=False,
         )
-<<<<<<< HEAD
         return None
-=======
-        return
-
-    # if there was an exception or core is not in the toml, try to use the old-style toml
-    if 'core' not in toml_config:
-        # re-use the env loader to set the config from env-style vars
-        load_from_env(cfg, toml_config)
-        return
-
-    core_config = toml_config['core']
-
-    # load llm configs and agent configs
-    for key, value in toml_config.items():
-        if isinstance(value, dict):
-            try:
-                if key is not None and key.lower() == 'agent':
-                    logger.openhands_logger.debug(
-                        'Attempt to load default agent config from config toml'
-                    )
-                    non_dict_fields = {
-                        k: v for k, v in value.items() if not isinstance(v, dict)
-                    }
-                    agent_config = AgentConfig(**non_dict_fields)
-                    cfg.set_agent_config(agent_config, 'agent')
-                    for nested_key, nested_value in value.items():
-                        if isinstance(nested_value, dict):
-                            logger.openhands_logger.debug(
-                                f'Attempt to load group {nested_key} from config toml as agent config'
-                            )
-                            agent_config = AgentConfig(**nested_value)
-                            cfg.set_agent_config(agent_config, nested_key)
-                elif key is not None and key.lower() == 'llm':
-                    logger.openhands_logger.debug(
-                        'Attempt to load default LLM config from config toml'
-                    )
-                    non_dict_fields = {
-                        k: v for k, v in value.items() if not isinstance(v, dict)
-                    }
-                    llm_config = LLMConfig(**non_dict_fields)
-                    cfg.set_llm_config(llm_config, 'llm')
-                    for nested_key, nested_value in value.items():
-                        if isinstance(nested_value, dict):
-                            logger.openhands_logger.debug(
-                                f'Attempt to load group {nested_key} from config toml as llm config'
-                            )
-                            llm_config = LLMConfig(**nested_value)
-                            cfg.set_llm_config(llm_config, nested_key)
-                elif not key.startswith('sandbox') and key.lower() != 'core':
-                    logger.openhands_logger.warning(
-                        f'Unknown key in {toml_file}: "{key}"'
-                    )
-            except (TypeError, KeyError) as e:
-                logger.openhands_logger.warning(
-                    f'Cannot parse config from toml, toml values have not been applied.\n Error: {e}',
-                    exc_info=False,
-                )
-        else:
-            logger.openhands_logger.warning(f'Unknown key in {toml_file}: "{key}')
->>>>>>> 2a10ff13
 
     return toml_dict
 
@@ -876,17 +816,10 @@
     Args:
         cfg: The AppConfig object to finalize.
 
-<<<<<<< HEAD
     Note:
         This function sets default values for certain configurations if they haven't been set,
         ensures directory existence, and performs compatibility checks.
     """
-=======
-def finalize_config(cfg: AppConfig):
-    """More tweaks to the config after it's been loaded."""
-    cfg.workspace_base = os.path.abspath(cfg.workspace_base)
-    # Set workspace_mount_path if not set by the user
->>>>>>> 2a10ff13
     if cfg.workspace_mount_path is UndefinedString.UNDEFINED:
         cfg.workspace_mount_path = cfg.workspace_base
 
