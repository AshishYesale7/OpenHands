--- conflicted
+++ resolved
@@ -202,14 +202,11 @@
             else:
                 messages = args[1]
 
-<<<<<<< HEAD
             if self.is_over_token_limit(messages):
                 raise TokenLimitExceedError(
                     f'Token count exceeds the maximum of {self.max_input_tokens}. Attempting to condense memory.'
                 )
 
-=======
->>>>>>> b569ba71
             # log the prompt
             debug_message = ''
             for message in messages:
@@ -233,11 +230,8 @@
     def completion(self):
         """
         Decorator for the litellm completion function.
-<<<<<<< HEAD
-=======
 
         Check the complete documentation at https://litellm.vercel.app/docs/completion
->>>>>>> b569ba71
         """
         return self._completion
 
